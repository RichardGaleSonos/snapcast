/***
    This file is part of snapcast
    Copyright (C) 2014-2016  Johannes Pohl

    This program is free software: you can redistribute it and/or modify
    it under the terms of the GNU General Public License as published by
    the Free Software Foundation, either version 3 of the License, or
    (at your option) any later version.

    This program is distributed in the hope that it will be useful,
    but WITHOUT ANY WARRANTY; without even the implied warranty of
    MERCHANTABILITY or FITNESS FOR A PARTICULAR PURPOSE.  See the
    GNU General Public License for more details.

    You should have received a copy of the GNU General Public License
    along with this program.  If not, see <http://www.gnu.org/licenses/>.
***/

#ifndef WASAPI_PLAYER_H
#define WASAPI_PLAYER_H
#include "player.hpp"
#include <audiopolicy.h>
#include <endpointvolume.h>

class AudioSessionEventListener : public IAudioSessionEvents
{
    LONG _cRef;

    float volume_ = 1.f;
    bool muted_ = false;

public:
    AudioSessionEventListener() : _cRef(1)
    {
    }

    float getVolume()
    {
        return volume_;
    }

    bool getMuted()
    {
        return muted_;
    }

    ~AudioSessionEventListener()
    {
    }

    // IUnknown methods -- AddRef, Release, and QueryInterface

    ULONG STDMETHODCALLTYPE AddRef()
    {
        return InterlockedIncrement(&_cRef);
    }

    ULONG STDMETHODCALLTYPE Release()
    {
        ULONG ulRef = InterlockedDecrement(&_cRef);
        if (0 == ulRef)
        {
            delete this;
        }
        return ulRef;
    }

    HRESULT STDMETHODCALLTYPE QueryInterface(REFIID riid, VOID** ppvInterface);

    // Notification methods for audio session events

    HRESULT STDMETHODCALLTYPE OnDisplayNameChanged(LPCWSTR NewDisplayName, LPCGUID EventContext)
    {
        return S_OK;
    }

    HRESULT STDMETHODCALLTYPE OnIconPathChanged(LPCWSTR NewIconPath, LPCGUID EventContext)
    {
        return S_OK;
    }

    HRESULT STDMETHODCALLTYPE OnSimpleVolumeChanged(float NewVolume, BOOL NewMute, LPCGUID EventContext);

    HRESULT STDMETHODCALLTYPE OnChannelVolumeChanged(DWORD ChannelCount, float NewChannelVolumeArray[], DWORD ChangedChannel, LPCGUID EventContext)
    {
        return S_OK;
    }

    HRESULT STDMETHODCALLTYPE OnGroupingParamChanged(LPCGUID NewGroupingParam, LPCGUID EventContext)
    {
        return S_OK;
    }

    HRESULT STDMETHODCALLTYPE OnStateChanged(AudioSessionState NewState);

    HRESULT STDMETHODCALLTYPE OnSessionDisconnected(AudioSessionDisconnectReason DisconnectReason);
};


class AudioEndpointVolumeCallback : public IAudioEndpointVolumeCallback
{
    LONG _cRef;
    float volume_ = 1.f;
    bool muted_ = false;

public:
    AudioEndpointVolumeCallback() : _cRef(1)
    {
    }

    ~AudioEndpointVolumeCallback()
    {
    }

    float getVolume()
    {
        return volume_;
    }

    bool getMuted()
    {
        return muted_;
    }

    // IUnknown methods -- AddRef, Release, and QueryInterface

    ULONG STDMETHODCALLTYPE AddRef()
    {
        return InterlockedIncrement(&_cRef);
    }

    ULONG STDMETHODCALLTYPE Release()
    {
        ULONG ulRef = InterlockedDecrement(&_cRef);
        if (0 == ulRef)
        {
            delete this;
        }
        return ulRef;
    }

    HRESULT STDMETHODCALLTYPE QueryInterface(REFIID riid, VOID** ppvInterface)
    {
        if (IID_IUnknown == riid)
        {
            AddRef();
            *ppvInterface = (IUnknown*)this;
        }
        else if (__uuidof(IAudioEndpointVolumeCallback) == riid)
        {
            AddRef();
            *ppvInterface = (IAudioEndpointVolumeCallback*)this;
        }
        else
        {
            *ppvInterface = NULL;
            return E_NOINTERFACE;
        }

        return S_OK;
    }

    // Callback method for endpoint-volume-change notifications.

    HRESULT STDMETHODCALLTYPE OnNotify(PAUDIO_VOLUME_NOTIFICATION_DATA pNotify);
};

class WASAPIPlayer : public Player
{
public:
    WASAPIPlayer(boost::asio::io_context& io_context, const ClientSettings::Player& settings, std::shared_ptr<Stream> stream);
    virtual ~WASAPIPlayer();

    static std::vector<PcmDevice> pcm_list(void);

protected:
    virtual void worker();
    virtual bool needsThread() const override
    {
        return true;
    }

private:
    AudioSessionEventListener* audioEventListener_;
<<<<<<< HEAD
    IAudioEndpointVolume* audioEndpointListener_;
    ClientSettings::SharingMode mode_;
=======
>>>>>>> ba182db3
};

#endif<|MERGE_RESOLUTION|>--- conflicted
+++ resolved
@@ -182,11 +182,8 @@
 
 private:
     AudioSessionEventListener* audioEventListener_;
-<<<<<<< HEAD
     IAudioEndpointVolume* audioEndpointListener_;
     ClientSettings::SharingMode mode_;
-=======
->>>>>>> ba182db3
 };
 
 #endif