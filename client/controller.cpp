/***
    This file is part of snapcast
    Copyright (C) 2014-2019  Johannes Pohl

    This program is free software: you can redistribute it and/or modify
    it under the terms of the GNU General Public License as published by
    the Free Software Foundation, either version 3 of the License, or
    (at your option) any later version.

    This program is distributed in the hope that it will be useful,
    but WITHOUT ANY WARRANTY; without even the implied warranty of
    MERCHANTABILITY or FITNESS FOR A PARTICULAR PURPOSE.  See the
    GNU General Public License for more details.

    You should have received a copy of the GNU General Public License
    along with this program.  If not, see <http://www.gnu.org/licenses/>.
***/

#include "controller.hpp"
#include "decoder/pcm_decoder.hpp"
#include <iostream>
#include <memory>
<<<<<<< HEAD
#include <string>
#if defined(HAS_OGG) && (defined(HAS_TREMOR) || defined(HAS_VORBIS))
#include "decoder/ogg_decoder.hpp"
#endif
#if defined(HAS_FLAC)
#include "decoder/flac_decoder.hpp"
#endif
#include "common/aixlog.hpp"
#include "common/snap_exception.hpp"
#include "message/hello.hpp"
#include "message/time.hpp"
#include "time_provider.hpp"
=======
#include <unistd.h>
#include "oggDecoder.h"
#include "opusDecoder.h"
#include "pcmDecoder.h"
#include "flacDecoder.h"
#include "alsaPlayer.h"
#include "timeProvider.h"
#include "common/log.h"
#include "common/snapException.h"
#include "message/serverSettings.h"
#include "message/time.h"
#include "message/request.h"
#include "message/ack.h"
#include "message/command.h"
>>>>>>> aa7cb581

using namespace std;


Controller::Controller(const std::string& hostId, size_t instance, std::shared_ptr<MetadataAdapter> meta)
    : MessageReceiver(), hostId_(hostId), instance_(instance), active_(false), latency_(0), stream_(nullptr), decoder_(nullptr), player_(nullptr), meta_(meta),
      serverSettings_(nullptr), async_exception_(nullptr)
{
}


void Controller::onException(ClientConnection* /*connection*/, shared_exception_ptr exception)
{
    LOG(ERROR) << "Controller::onException: " << exception->what() << "\n";
    async_exception_ = exception;
}


void Controller::onMessageReceived(ClientConnection* /*connection*/, const msg::BaseMessage& baseMessage, char* buffer)
{
    std::lock_guard<std::mutex> lock(receiveMutex_);
    if (baseMessage.type == message_type::kWireChunk)
    {
        if (stream_ && decoder_)
        {
            auto* pcmChunk = new msg::PcmChunk(sampleFormat_, 0);
            pcmChunk->deserialize(baseMessage, buffer);
            //			LOG(DEBUG) << "chunk: " << pcmChunk->payloadSize << ", sampleFormat: " << sampleFormat_.rate << "\n";
            if (decoder_->decode(pcmChunk))
            {
                // TODO: do decoding in thread?
                stream_->addChunk(pcmChunk);
                // LOG(DEBUG) << ", decoded: " << pcmChunk->payloadSize << ", Duration: " << pcmChunk->getDuration() << ", sec: " << pcmChunk->timestamp.sec <<
                // ", usec: " << pcmChunk->timestamp.usec/1000 << ", type: " << pcmChunk->type << "\n";
            }
            else
                delete pcmChunk;
        }
    }
    else if (baseMessage.type == message_type::kTime)
    {
        msg::Time reply;
        reply.deserialize(baseMessage, buffer);
        TimeProvider::getInstance().setDiff(reply.latency, reply.received - reply.sent); // ToServer(diff / 2);
    }
    else if (baseMessage.type == message_type::kServerSettings)
    {
        serverSettings_.reset(new msg::ServerSettings());
        serverSettings_->deserialize(baseMessage, buffer);
        LOG(INFO) << "ServerSettings - buffer: " << serverSettings_->getBufferMs() << ", latency: " << serverSettings_->getLatency()
                  << ", volume: " << serverSettings_->getVolume() << ", muted: " << serverSettings_->isMuted() << "\n";
        if (stream_ && player_)
        {
            player_->setVolume(serverSettings_->getVolume() / 100.);
            player_->setMute(serverSettings_->isMuted());
            stream_->setBufferLen(serverSettings_->getBufferMs() - serverSettings_->getLatency());
        }
    }
    else if (baseMessage.type == message_type::kCodecHeader)
    {
        headerChunk_.reset(new msg::CodecHeader());
        headerChunk_->deserialize(baseMessage, buffer);

        LOG(INFO) << "Codec: " << headerChunk_->codec << "\n";
        decoder_.reset(nullptr);
        stream_ = nullptr;
        player_.reset(nullptr);

        if (headerChunk_->codec == "pcm")
            decoder_.reset(new PcmDecoder());
#if defined(HAS_OGG) && (defined(HAS_TREMOR) || defined(HAS_VORBIS))
        else if (headerChunk_->codec == "ogg")
            decoder_.reset(new OggDecoder());
#endif
#if defined(HAS_FLAC)
        else if (headerChunk_->codec == "flac")
            decoder_.reset(new FlacDecoder());
#endif
        else
            throw SnapException("codec not supported: \"" + headerChunk_->codec + "\"");

        sampleFormat_ = decoder_->setHeader(headerChunk_.get());
        LOG(NOTICE) << TAG("state") << "sampleformat: " << sampleFormat_.rate << ":" << sampleFormat_.bits << ":" << sampleFormat_.channels << "\n";

        stream_ = make_shared<Stream>(sampleFormat_);
        stream_->setBufferLen(serverSettings_->getBufferMs() - latency_);

#ifdef HAS_ALSA
        player_.reset(new AlsaPlayer(pcmDevice_, stream_));
#elif HAS_OPENSL
        player_.reset(new OpenslPlayer(pcmDevice_, stream_));
#elif HAS_COREAUDIO
        player_.reset(new CoreAudioPlayer(pcmDevice_, stream_));
#else
        throw SnapException("No audio player support");
#endif
        player_->setVolume(serverSettings_->getVolume() / 100.);
        player_->setMute(serverSettings_->isMuted());
        player_->start();
    }
    else if (baseMessage.type == message_type::kStreamTags)
    {
        streamTags_.reset(new msg::StreamTags());
        streamTags_->deserialize(baseMessage, buffer);

        if (meta_)
            meta_->push(streamTags_->msg);
    }

    if (baseMessage.type != message_type::kTime)
        if (sendTimeSyncMessage(1000))
            LOG(DEBUG) << "time sync onMessageReceived\n";
}


bool Controller::sendTimeSyncMessage(long after)
{
    static long lastTimeSync(0);
    long now = chronos::getTickCount();
    if (lastTimeSync + after > now)
        return false;

    lastTimeSync = now;
    msg::Time timeReq;
    clientConnection_->send(&timeReq);
    return true;
}


void Controller::start(const PcmDevice& pcmDevice, const std::string& host, size_t port, int latency)
{
    pcmDevice_ = pcmDevice;
    latency_ = latency;
    clientConnection_.reset(new ClientConnection(this, host, port));
    controllerThread_ = thread(&Controller::worker, this);
}


void Controller::stop()
{
    LOG(DEBUG) << "Stopping Controller" << endl;
    active_ = false;
    controllerThread_.join();
    clientConnection_->stop();
}


void Controller::worker()
{
<<<<<<< HEAD
    active_ = true;

    while (active_)
    {
        try
        {
            clientConnection_->start();

            string macAddress = clientConnection_->getMacAddress();
            if (hostId_.empty())
                hostId_ = ::getHostId(macAddress);

            /// Say hello to the server
            msg::Hello hello(macAddress, hostId_, instance_);
            clientConnection_->send(&hello);

            /// Do initial time sync with the server
            msg::Time timeReq;
            for (size_t n = 0; n < 50 && active_; ++n)
            {
                if (async_exception_)
=======
	active_ = true;
	decoder_ = NULL;
	stream_ = NULL;

	while (active_)
	{
		try
		{
			clientConnection_->start();
			msg::Request requestMsg(kServerSettings);
			shared_ptr<msg::ServerSettings> serverSettings(NULL);
			while (active_ && !(serverSettings = clientConnection_->sendReq<msg::ServerSettings>(&requestMsg)));
			logO << "ServerSettings buffer: " << serverSettings->bufferMs << "\n";

			requestMsg.request = kSampleFormat;
			while (active_ && !(sampleFormat_ = clientConnection_->sendReq<msg::SampleFormat>(&requestMsg)));
			logO << "SampleFormat rate: " << sampleFormat_->rate << ", bits: " << sampleFormat_->bits << ", channels: " << sampleFormat_->channels << "\n";

			requestMsg.request = kHeader;
			shared_ptr<msg::Header> headerChunk(NULL);
			while (active_ && !(headerChunk = clientConnection_->sendReq<msg::Header>(&requestMsg)));
			logO << "Codec: " << headerChunk->codec << "\n";
			if (headerChunk->codec == "ogg")
				decoder_ = new OggDecoder();
			else if (headerChunk->codec == "opus")
				decoder_ = new OpusDecoderWrapper();
			else if (headerChunk->codec == "pcm")
				decoder_ = new PcmDecoder();
			else if (headerChunk->codec == "flac")
				decoder_ = new FlacDecoder();
			decoder_->setHeader(headerChunk.get());

			msg::Request timeReq(kTime);
			for (size_t n=0; n<50 && active_; ++n)
			{
				shared_ptr<msg::Time> reply = clientConnection_->sendReq<msg::Time>(&timeReq, chronos::msec(2000));
				if (reply)
				{
					double latency = (reply->received.sec - reply->sent.sec) + (reply->received.usec - reply->sent.usec) / 1000000.;
					TimeProvider::getInstance().setDiffToServer((reply->latency - latency) * 1000 / 2);
					usleep(1000);
				}
			}
			logO << "diff to server [ms]: " << TimeProvider::getInstance().getDiffToServer<chronos::msec>().count() << "\n";

			stream_ = new Stream(*sampleFormat_);
			stream_->setBufferLen(serverSettings->bufferMs - latency_);

			Player player(pcmDevice_, stream_);
			player.start();

			msg::Command startStream("startStream");
			shared_ptr<msg::Ack> ackMsg(NULL);
			while (active_ && !(ackMsg = clientConnection_->sendReq<msg::Ack>(&startStream)));

			while (active_)
			{
				usleep(500*1000);
//throw SnapException("timeout");
                shared_ptr<msg::Time> reply = clientConnection_->sendReq<msg::Time>(&timeReq);
                if (reply)
>>>>>>> aa7cb581
                {
                    LOG(DEBUG) << "Async exception: " << async_exception_->what() << "\n";
                    throw SnapException(async_exception_->what());
                }

                shared_ptr<msg::Time> reply = clientConnection_->sendReq<msg::Time>(&timeReq, chronos::msec(2000));
                if (reply)
                {
                    TimeProvider::getInstance().setDiff(reply->latency, reply->received - reply->sent);
                    chronos::usleep(100);
                }
            }
            LOG(INFO) << "diff to server [ms]: " << (float)TimeProvider::getInstance().getDiffToServer<chronos::usec>().count() / 1000.f << "\n";

            /// Main loop
            while (active_)
            {
                LOG(DEBUG) << "Main loop\n";
                for (size_t n = 0; n < 10 && active_; ++n)
                {
                    chronos::sleep(100);
                    if (async_exception_)
                    {
                        LOG(DEBUG) << "Async exception: " << async_exception_->what() << "\n";
                        throw SnapException(async_exception_->what());
                    }
                }

                if (sendTimeSyncMessage(5000))
                    LOG(DEBUG) << "time sync main loop\n";
            }
        }
        catch (const std::exception& e)
        {
            async_exception_ = nullptr;
            SLOG(ERROR) << "Exception in Controller::worker(): " << e.what() << endl;
            clientConnection_->stop();
            player_.reset();
            stream_.reset();
            decoder_.reset();
            for (size_t n = 0; (n < 10) && active_; ++n)
                chronos::sleep(100);
        }
    }
    LOG(DEBUG) << "Thread stopped\n";
}<|MERGE_RESOLUTION|>--- conflicted
+++ resolved
@@ -20,35 +20,21 @@
 #include "decoder/pcm_decoder.hpp"
 #include <iostream>
 #include <memory>
-<<<<<<< HEAD
 #include <string>
 #if defined(HAS_OGG) && (defined(HAS_TREMOR) || defined(HAS_VORBIS))
 #include "decoder/ogg_decoder.hpp"
 #endif
 #if defined(HAS_FLAC)
 #include "decoder/flac_decoder.hpp"
+#endif
+#if defined(HAS_OPUS)
+#include "decoder/opus_decoder.hpp"
 #endif
 #include "common/aixlog.hpp"
 #include "common/snap_exception.hpp"
 #include "message/hello.hpp"
 #include "message/time.hpp"
 #include "time_provider.hpp"
-=======
-#include <unistd.h>
-#include "oggDecoder.h"
-#include "opusDecoder.h"
-#include "pcmDecoder.h"
-#include "flacDecoder.h"
-#include "alsaPlayer.h"
-#include "timeProvider.h"
-#include "common/log.h"
-#include "common/snapException.h"
-#include "message/serverSettings.h"
-#include "message/time.h"
-#include "message/request.h"
-#include "message/ack.h"
-#include "message/command.h"
->>>>>>> aa7cb581
 
 using namespace std;
 
@@ -127,6 +113,10 @@
         else if (headerChunk_->codec == "flac")
             decoder_.reset(new FlacDecoder());
 #endif
+#if defined(HAS_OPUS)
+        else if (headerChunk_->codec == "opus")
+            decoder_.reset(new OpusDecoderWrapper());
+#endif
         else
             throw SnapException("codec not supported: \"" + headerChunk_->codec + "\"");
 
@@ -198,7 +188,6 @@
 
 void Controller::worker()
 {
-<<<<<<< HEAD
     active_ = true;
 
     while (active_)
@@ -220,69 +209,6 @@
             for (size_t n = 0; n < 50 && active_; ++n)
             {
                 if (async_exception_)
-=======
-	active_ = true;
-	decoder_ = NULL;
-	stream_ = NULL;
-
-	while (active_)
-	{
-		try
-		{
-			clientConnection_->start();
-			msg::Request requestMsg(kServerSettings);
-			shared_ptr<msg::ServerSettings> serverSettings(NULL);
-			while (active_ && !(serverSettings = clientConnection_->sendReq<msg::ServerSettings>(&requestMsg)));
-			logO << "ServerSettings buffer: " << serverSettings->bufferMs << "\n";
-
-			requestMsg.request = kSampleFormat;
-			while (active_ && !(sampleFormat_ = clientConnection_->sendReq<msg::SampleFormat>(&requestMsg)));
-			logO << "SampleFormat rate: " << sampleFormat_->rate << ", bits: " << sampleFormat_->bits << ", channels: " << sampleFormat_->channels << "\n";
-
-			requestMsg.request = kHeader;
-			shared_ptr<msg::Header> headerChunk(NULL);
-			while (active_ && !(headerChunk = clientConnection_->sendReq<msg::Header>(&requestMsg)));
-			logO << "Codec: " << headerChunk->codec << "\n";
-			if (headerChunk->codec == "ogg")
-				decoder_ = new OggDecoder();
-			else if (headerChunk->codec == "opus")
-				decoder_ = new OpusDecoderWrapper();
-			else if (headerChunk->codec == "pcm")
-				decoder_ = new PcmDecoder();
-			else if (headerChunk->codec == "flac")
-				decoder_ = new FlacDecoder();
-			decoder_->setHeader(headerChunk.get());
-
-			msg::Request timeReq(kTime);
-			for (size_t n=0; n<50 && active_; ++n)
-			{
-				shared_ptr<msg::Time> reply = clientConnection_->sendReq<msg::Time>(&timeReq, chronos::msec(2000));
-				if (reply)
-				{
-					double latency = (reply->received.sec - reply->sent.sec) + (reply->received.usec - reply->sent.usec) / 1000000.;
-					TimeProvider::getInstance().setDiffToServer((reply->latency - latency) * 1000 / 2);
-					usleep(1000);
-				}
-			}
-			logO << "diff to server [ms]: " << TimeProvider::getInstance().getDiffToServer<chronos::msec>().count() << "\n";
-
-			stream_ = new Stream(*sampleFormat_);
-			stream_->setBufferLen(serverSettings->bufferMs - latency_);
-
-			Player player(pcmDevice_, stream_);
-			player.start();
-
-			msg::Command startStream("startStream");
-			shared_ptr<msg::Ack> ackMsg(NULL);
-			while (active_ && !(ackMsg = clientConnection_->sendReq<msg::Ack>(&startStream)));
-
-			while (active_)
-			{
-				usleep(500*1000);
-//throw SnapException("timeout");
-                shared_ptr<msg::Time> reply = clientConnection_->sendReq<msg::Time>(&timeReq);
-                if (reply)
->>>>>>> aa7cb581
                 {
                     LOG(DEBUG) << "Async exception: " << async_exception_->what() << "\n";
                     throw SnapException(async_exception_->what());
