<<<<<<< HEAD
VERSION = 0.3.90
=======
VERSION = 0.4.0
>>>>>>> 1048c889
TARGET  = snapserver
SHELL = /bin/bash

ifdef DESTDIR
# dh_auto_install (Debian) sets this variable
  TARGET_DIR = $(DESTDIR)/usr
else
  TARGET_DIR ?= /usr
endif

CXX     = /usr/bin/g++
CFLAGS  = -std=c++0x -Wall -Wno-unused-function -O3 -pthread -DASIO_STANDALONE -DVERSION=\"$(VERSION)\" -I.. -I../externals/asio/asio/include -I../externals/popl/include
LDFLAGS = -lrt -lvorbis -lvorbisenc -logg -lFLAC -lavahi-client -lavahi-common

OBJ = snapServer.o config.o controlServer.o controlSession.o streamServer.o streamSession.o json/jsonrpc.o pcmreader/pcmReader.o pcmreader/pipeReader.o encoder/encoderFactory.o encoder/flacEncoder.o encoder/pcmEncoder.o encoder/oggEncoder.o publishAvahi.o ../common/log.o ../message/pcmChunk.o ../message/sampleFormat.o
BIN = snapserver

all:	$(TARGET)

$(TARGET): $(OBJ)
	$(CXX) $(CFLAGS) -o $(BIN) $(OBJ) $(LDFLAGS)
	strip $(BIN)

%.o: %.cpp
	$(CXX) $(CFLAGS) -c $< -o $@

clean:
	rm -rf $(BIN) $(OBJ) *~

.PHONY: dpkg
#sudo apt-get install build-essential debhelper dh-make dh-systemd quilt fakeroot lintian
dpkg:
	cp ../init.scripts/sysv/$(BIN) debian/$(BIN).init
	cp ../init.scripts/systemd/$(BIN).service debian/$(BIN).service
	dpkg-buildpackage -rfakeroot -b
	dh_clean
	rm -f debian/$(BIN).service
	rm -f debian/$(BIN).init

ifdef DESTDIR

install:
	install -D -g root -o root $(BIN) $(TARGET_DIR)/sbin/$(BIN)
	install -D -g root -o root $(BIN).1 $(TARGET_DIR)/share/man/man1/$(BIN).1

else

install:
	install -D -g root -o root $(BIN) $(TARGET_DIR)/sbin/$(BIN)
	install -D -g root -o root $(BIN).1 $(TARGET_DIR)/share/man/man1/$(BIN).1
	@if [[ `systemctl` =~ -\.mount ]]; then \
		$(MAKE) installsystemd; \
	elif [[ `/sbin/init --version` =~ upstart ]]; then \
		$(MAKE) installsysv; \
	elif [[ -f /etc/init.d/cron && ! -h /etc/init.d/cron ]]; then \
		$(MAKE) installsysv; \
	else \
		echo cannot tell; \
	fi; \

endif

installsystemd:
	@echo using systemd; \
	cp ../init.scripts/systemd/$(BIN).service /lib/systemd/system/$(BIN).service; \
	systemctl daemon-reload; \
	systemctl enable $(BIN); \
	systemctl start $(BIN); \

installsysv:
	@echo using sysv; \
	cp ../init.scripts/sysv/$(BIN) /etc/init.d/$(BIN); \
	update-rc.d $(BIN) defaults; \
	/etc/init.d/$(BIN) start; \


uninstall:
	rm -f $(TARGET_DIR)/share/man/man1/$(BIN).1
	@if [[ `systemctl` =~ -\.mount ]]; then \
		$(MAKE) uninstallsystemd; \
	elif [[ `/sbin/init --version` =~ upstart ]]; then \
		$(MAKE) uninstallsysv; \
	elif [[ -f /etc/init.d/cron && ! -h /etc/init.d/cron ]]; then \
		$(MAKE) uninstallsysv; \
	else \
		echo cannot tell; \
	fi; \

uninstallsysv:
	@/etc/init.d/$(BIN) stop; \
	killall -9 $(BIN); \
	rm -f /usr/sbin/$(BIN); \
	rm -f /etc/init.d/$(BIN); \
	update-rc.d -f $(BIN) remove; \

uninstallsystemd:
	@systemctl stop $(BIN); \
	systemctl disable $(BIN); \
	killall -9 $(BIN); \
	rm -f /usr/sbin/$(BIN); \
	rm -f /lib/systemd/system/$(BIN).service; \
	systemctl daemon-reload; \<|MERGE_RESOLUTION|>--- conflicted
+++ resolved
@@ -1,8 +1,4 @@
-<<<<<<< HEAD
 VERSION = 0.3.90
-=======
-VERSION = 0.4.0
->>>>>>> 1048c889
 TARGET  = snapserver
 SHELL = /bin/bash
 
