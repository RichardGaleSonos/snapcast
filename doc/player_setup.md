--- conflicted
+++ resolved
@@ -45,16 +45,12 @@
     #output = autoaudiosink
     output = audioresample ! audioconvert ! audio/x-raw,rate=48000,channels=2,format=S16LE ! wavenc ! filesink location=/tmp/snapfifo
 
-<<<<<<< HEAD
-###MPlayer
-=======
-###FFmpeg setup
+###FFmpeg
 Pipe FFmpeg's audio output to the snapfifo:
 
     ffmpeg -y -i http://wms-15.streamsrus.com:11630 -f u16le -acodec pcm_s16le -ac 2 -ar 48000 /tmp/snapfifo
 
 ###MPlayer setup
->>>>>>> e30c2423
 Use `-novideo` and `-ao` to pipe MPlayer's audio output to the snapfifo:
 
     mplayer http://wms-15.streamsrus.com:11630 -novideo -channels 2 -srate 48000 -af format=s16le -ao pcm:file=/tmp/snapfifo
